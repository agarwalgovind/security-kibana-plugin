--- conflicted
+++ resolved
@@ -281,11 +281,7 @@
         },
 
         async init(server, options) {
-<<<<<<< HEAD
             const legacyEsConfig = await server.newPlatform.__internals.elasticsearch.legacy.config$.pipe(first()).toPromise();
-=======
-	        const legacyEsConfig = await server.newPlatform.setup.core.elasticsearch.legacy.config$.pipe(first()).toPromise();
->>>>>>> 6a03a8de
             APP_ROOT = '';
             API_ROOT = `${APP_ROOT}/api/v1`;
             const config = server.config();
