--- conflicted
+++ resolved
@@ -40,11 +40,7 @@
     const backend = server.plugins.opendistro_security.getSecurityBackend();
 
     try {
-<<<<<<< HEAD
         let tenantInfo = await backend.getTenantInfoWithInternalUser();
-=======
-        let tenantInfo = await backend.getTenantInfo(backend.getTenantInfoWithInternalUser());
->>>>>>> 6b7972aa
 
         if (tenantInfo) {
              let indexNames = Object.keys(tenantInfo);
@@ -67,12 +63,8 @@
 async function migrateTenant(tenantIndexName, force, server) {
     const backend = server.plugins.opendistro_security.getSecurityBackend();
     try {
-<<<<<<< HEAD
         let tenantInfo = await backend.getTenantInfoWithInternalUser();
-
-=======
-        let tenantInfo = await backend.getTenantInfo(backend.getTenantInfoWithInternalUser());
->>>>>>> 6b7972aa
+      
         if (tenantInfo) {
             if (tenantInfo[tenantIndexName] || (force == true)) {
                 await migrateTenantIndex(tenantIndexName, server);
